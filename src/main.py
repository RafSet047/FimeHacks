--- conflicted
+++ resolved
@@ -2,28 +2,8 @@
 
 import os
 import sys
-import logging
-from pathlib import Path
-from typing import Dict, Any, Optional, List
-import tempfile
-import json
-
-# Add the src directory to the Python path
-sys.path.append(str(Path(__file__).parent.parent))
-
-<<<<<<< HEAD
-import uvicorn
-from fastapi import FastAPI, UploadFile, File, Form, HTTPException, status
-from fastapi.responses import JSONResponse
-from fastapi.middleware.cors import CORSMiddleware
-from pydantic import BaseModel
-
-from src.services.external_apis.google_service import get_google_service
-from src.database.milvus_db import MilvusVectorDatabase
-from src.services.document_extractor import document_extractor
-from src.services.text_chunking import TextChunker, ChunkingStrategy, ChunkingConfig
-from src.utils.logging import setup_logging
-=======
+sys.path.insert(0, os.path.dirname(os.path.dirname(os.path.abspath(__file__))))
+
 from fastapi import FastAPI
 from fastapi.staticfiles import StaticFiles
 from fastapi.responses import HTMLResponse
@@ -33,7 +13,25 @@
 from src.api.file_upload import router as file_upload_router
 from src.api.chat import router as chat_router
 import logging
->>>>>>> 78f5727c
+from pathlib import Path
+from typing import Dict, Any, Optional, List
+import tempfile
+import json
+
+# Add the src directory to the Python path
+sys.path.append(str(Path(__file__).parent.parent))
+
+import uvicorn
+from fastapi import FastAPI, UploadFile, File, Form, HTTPException, status
+from fastapi.responses import JSONResponse
+from fastapi.middleware.cors import CORSMiddleware
+from pydantic import BaseModel
+
+from src.services.external_apis.google_service import get_google_service
+from src.database.milvus_db import MilvusVectorDatabase
+from src.services.document_extractor import document_extractor
+from src.services.text_chunking import TextChunker, ChunkingStrategy, ChunkingConfig
+from src.utils.logging import setup_logging
 
 # Setup logging
 setup_logging()
@@ -46,7 +44,6 @@
     version="1.0.0"
 )
 
-# Add CORS middleware
 app.add_middleware(
     CORSMiddleware,
     allow_origins=["*"],
@@ -54,20 +51,17 @@
     allow_methods=["*"],
     allow_headers=["*"],
 )
-
-<<<<<<< HEAD
+# Mount React build assets
+app.mount("/assets", StaticFiles(directory="frontend/dist/assets"), name="assets")
+
+# Include routers
+app.include_router(file_upload_router)
+app.include_router(chat_router)
+
 # Global services
 google_service = None
 milvus_db = None
 text_chunker = None
-=======
-# Mount React build assets
-app.mount("/assets", StaticFiles(directory="frontend/dist/assets"), name="assets")
-
-# Include routers
-app.include_router(file_upload_router)
-app.include_router(chat_router)
->>>>>>> 78f5727c
 
 # Request/Response models
 class SearchRequest(BaseModel):
@@ -94,7 +88,6 @@
 
 @app.on_event("startup")
 async def startup_event():
-<<<<<<< HEAD
     """Initialize services on startup"""
     global google_service, milvus_db, text_chunker
     
@@ -119,7 +112,6 @@
     except Exception as e:
         logger.error(f"Failed to initialize services: {e}")
         raise
-=======
     print('🌿 Starting AI Chat - Green Theme with Glassmorphism')
     print('🎨 Features: Modern green design (#5f9c4a), glass triangles, clean UI')
     print('💎 Transparent geometric patterns with glass effects')
@@ -128,8 +120,6 @@
     init_db()
     logger.info("Application startup complete")
 
->>>>>>> 78f5727c
-
 @app.on_event("shutdown")
 async def shutdown_event():
     """Cleanup on shutdown"""
@@ -138,8 +128,16 @@
         milvus_db.disconnect()
     logger.info("Services shutdown complete")
 
-<<<<<<< HEAD
 @app.get("/health", response_model=HealthResponse)
+async def health_check():
+    return {
+        "message": f"Welcome to {settings.app_name} API",
+        "version": settings.app_version,
+        "status": "running"
+    }
+
+
+@app.get("/health")
 async def health_check():
     """Health check endpoint"""
     try:
@@ -173,15 +171,6 @@
             status_code=status.HTTP_500_INTERNAL_SERVER_ERROR,
             detail=f"Health check failed: {str(e)}"
         )
-=======
-@app.get("/api")
-async def api_root():
-    return {
-        "message": f"Welcome to {settings.app_name} API",
-        "version": settings.app_version,
-        "status": "running"
-    }
->>>>>>> 78f5727c
 
 @app.post("/process", response_model=ProcessResponse)
 async def process_document(
@@ -369,9 +358,6 @@
 
 
 if __name__ == "__main__":
-<<<<<<< HEAD
-    uvicorn.run(app, host="127.0.0.1", port=8000) 
-=======
     import uvicorn
     uvicorn.run(
         "src.main:app",
@@ -379,5 +365,4 @@
         port=8000,
         reload=settings.debug,
         log_level=settings.log_level.lower()
-    )
->>>>>>> 78f5727c
+    )