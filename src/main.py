--- conflicted
+++ resolved
@@ -208,7 +208,6 @@
     db: Session = Depends(get_db)
 ):
     """Process document: upload → extract → analyze → chunk → embed → store"""
-<<<<<<< HEAD
     temp_file_path = None
     logger.info(f"=== STARTING DOCUMENT PROCESSING ===")
     logger.info(f"File: {file.filename}")
@@ -236,9 +235,6 @@
             logger.info(f"Milvus health check: {milvus_health}")
         except Exception as health_error:
             logger.warning(f"Could not check Milvus health: {health_error}")
-=======
-    logger.info(f"Processing document upload: {file.filename}, size: {file.size if hasattr(file, 'size') else 'unknown'}")
->>>>>>> ed833f21
 
     try:
         # Parse metadata
@@ -250,40 +246,10 @@
             metadata_dict = {"department": "demo", "description": "uploaded document"}
             logger.warning(f"Using default metadata: {metadata_dict}")
 
-<<<<<<< HEAD
-        # Save uploaded file temporarily
-        logger.info("=== SAVING UPLOADED FILE ===")
-        temp_file = tempfile.NamedTemporaryFile(delete=False, suffix=Path(file.filename).suffix)
-        temp_file_path = temp_file.name
-        logger.info(f"Created temp file: {temp_file_path}")
-
-        content = await file.read()
-        logger.info(f"Read {len(content)} bytes from uploaded file")
-
-        with open(temp_file_path, 'wb') as f:
-            f.write(content)
-        logger.info(f"Saved file to temporary location: {temp_file_path}")
-
-        # Extract text
-        logger.info("=== EXTRACTING TEXT ===")
-        mime_type = _get_mime_type(file.filename)
-        logger.info(f"Detected MIME type: {mime_type} for file: {file.filename}")
-        logger.info(f"Calling document_extractor.extract_text with path: {temp_file_path}")
-
-        try:
-            extracted_text = document_extractor.extract_text(temp_file_path, mime_type)
-            logger.info(f"Text extraction completed successfully")
-        except Exception as extraction_error:
-            logger.error(f"Text extraction failed: {extraction_error}")
-            raise HTTPException(
-                status_code=status.HTTP_500_INTERNAL_SERVER_ERROR,
-                detail=f"Text extraction failed: {str(extraction_error)}"
-            )
-=======
         # Use file upload service for file upload and storage
         from src.services.file_upload import file_upload_service
         from src.models.metadata import FileMetadata
-        
+
         # Create FileMetadata object
         file_metadata = FileMetadata(
             department=metadata_dict.get("department", "demo"),
@@ -298,25 +264,25 @@
             uploaded_by=metadata_dict.get("uploaded_by", "system"),
             domain_type=metadata_dict.get("domain_type", "general")
         )
-        
+
         # Upload file using the service
         upload_result = await file_upload_service.upload_file(
             file=file,
             db=db,
             file_metadata=file_metadata
         )
-        
+
         if not upload_result["success"]:
             logger.error(f"File upload failed: {upload_result.get('errors', [])}")
             raise HTTPException(
                 status_code=status.HTTP_400_BAD_REQUEST,
                 detail=f"File upload failed: {upload_result.get('errors', [])}"
             )
-        
+
         # Get the uploaded file path for processing
         temp_file_path = upload_result["storage_path"]
         logger.info(f"File uploaded successfully to: {temp_file_path}")
-        
+
         # Get file content for processing
         with open(temp_file_path, 'rb') as f:
             content = f.read()
@@ -325,7 +291,6 @@
         mime_type = upload_result["mime_type"]
         logger.info(f"Extracting text from {file.filename} (MIME: {mime_type})")
         extracted_text = document_extractor.extract_text(temp_file_path, mime_type)
->>>>>>> ed833f21
 
         if not extracted_text.strip():
             logger.error(f"No text extracted from {file.filename} - extracted_text is empty or whitespace only")
@@ -457,7 +422,6 @@
                     continue
 
                 # Store in Milvus with enhanced metadata
-<<<<<<< HEAD
                 logger.info(f"Storing chunk {i+1} in Milvus database")
                 try:
                     doc_id = milvus_db.insert_data(
@@ -473,17 +437,6 @@
                 except Exception as milvus_error:
                     logger.error(f"Failed to store chunk {i+1} in Milvus: {milvus_error}")
                     continue
-=======
-                doc_id = milvus_db.insert_data(
-                    collection_name="text_embeddings",
-                    vector=embeddings[0],
-                    metadata=enhanced_metadata,
-                    content_type="document",
-                    department=upload_result.get("department", "demo"),
-                    file_size=len(chunk_text.encode()),
-                    content_hash=f"chunk_{i}_{upload_result.get('file_id')}_{int(time.time())}"
-                )
->>>>>>> ed833f21
 
                 if doc_id:
                     document_ids.append(doc_id)
@@ -496,29 +449,11 @@
                 logger.error(f"Error type: {type(e).__name__}")
                 continue
 
-<<<<<<< HEAD
-        # Return results with AI analysis information
-        logger.info("=== FINALIZING PROCESSING RESULTS ===")
-        logger.info(f"Processing Summary:")
-        logger.info(f"  - Total chunks created: {len(chunks)}")
-        logger.info(f"  - Documents stored: {len(document_ids)}")
-        logger.info(f"  - Embeddings generated: {embeddings_generated}")
-        logger.info(f"  - AI tags: {ai_tags}")
-        logger.info(f"  - Analysis time: {analysis_time:.2f}s")
-
-        success = len(document_ids) > 0
-        logger.info(f"Processing success: {success}")
-
-        response = ProcessResponse(
-            success=success,
-            message=f"Processed {len(chunks)} chunks with AI analysis, stored {len(document_ids)} documents",
-=======
         # Return results with AI analysis information and file upload details
         logger.info(f"Document processing complete: {len(chunks)} chunks processed, {len(document_ids)} documents stored, {embeddings_generated} embeddings generated")
         return ProcessResponse(
             success=len(document_ids) > 0,
             message=f"File uploaded and processed: {len(chunks)} chunks with AI analysis, stored {len(document_ids)} documents",
->>>>>>> ed833f21
             document_ids=document_ids,
             chunks_processed=len(chunks),
             embeddings_generated=embeddings_generated,
@@ -549,7 +484,6 @@
         )
 
     finally:
-<<<<<<< HEAD
         # Cleanup temp file
         logger.info("=== CLEANUP ===")
         if temp_file_path and os.path.exists(temp_file_path):
@@ -558,10 +492,6 @@
             logger.info("Temporary file cleaned up successfully")
         else:
             logger.info("No temporary file to clean up")
-=======
-        # No cleanup needed - file upload service manages file storage
-        pass
->>>>>>> ed833f21
 
 @app.post("/search", response_model=SearchResponse)
 async def search_documents(request: SearchRequest):
